--- conflicted
+++ resolved
@@ -129,11 +129,7 @@
 
     path = shutil.copy(timetable.actual_timetable_path, folder)
 
-<<<<<<< HEAD
-    date = next_day(timetable.created_date, 0)
-=======
     date = next_day(timetable.feed_update_time.date(), 0)
->>>>>>> df253184
 
     return TimetableData(timetable.id, path, date)
 
@@ -157,11 +153,7 @@
 
     shutil.copy(timetable.actual_timetable_path, dst_path)
 
-<<<<<<< HEAD
-    date = next_day(timetable.created_date, 0)
-=======
     date = next_day(timetable.feed_update_time.date(), 0)
->>>>>>> df253184
 
     return TimetableData(timetable.id, dst_path, date)
 
